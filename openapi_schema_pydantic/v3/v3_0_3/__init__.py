"""
OpenAPI v3.0.3 schema types, created according to the specification:
https://github.com/OAI/OpenAPI-Specification/blob/master/versions/3.0.3.md

The type orders are according to the contents of the specification:
https://github.com/OAI/OpenAPI-Specification/blob/master/versions/3.0.3.md#table-of-contents
"""

<<<<<<< HEAD
from .open_api import OpenAPI
from .info import Info
from .contact import Contact
from .license import License
from .server import Server
from .server_variable import ServerVariable
from .components import Components
from .paths import Paths
from .path_item import PathItem
from .operation import Operation
from .external_documentation import ExternalDocumentation
from .parameter import Parameter, ParameterLocation
from .request_body import RequestBody
from .media_type import MediaType
from .encoding import Encoding
from .responses import Responses
from .response import Response
from .callback import Callback
from .example import Example
from .link import Link
from .header import Header
from .tag import Tag
from .reference import Reference
from .schema import Schema
from .discriminator import Discriminator
from .xml import XML
from .security_scheme import SecurityScheme
from .oauth_flows import OAuthFlows
from .oauth_flow import OAuthFlow
from .security_requirement import SecurityRequirement
=======
from .open_api import OpenAPI as OpenAPI
from .info import Info as Info
from .contact import Contact as Contact
from .license import License as License
from .server import Server as Server
from .server_variable import ServerVariable as ServerVariable
from .components import Components as Components
from .paths import Paths as Paths
from .path_item import PathItem as PathItem
from .operation import Operation as Operation
from .external_documentation import ExternalDocumentation as ExternalDocumentation
from .parameter import Parameter as Parameter
from .request_body import RequestBody as RequestBody
from .media_type import MediaType as MediaType
from .encoding import Encoding as Encoding
from .responses import Responses as Responses
from .response import Response as Response
from .callback import Callback as Callback
from .example import Example as Example
from .link import Link as Link
from .header import Header as Header
from .tag import Tag as Tag
from .reference import Reference as Reference
from .schema import Schema as Schema
from .discriminator import Discriminator as Discriminator
from .xml import XML as XML
from .security_scheme import SecurityScheme as SecurityScheme
from .oauth_flows import OAuthFlows as OAuthFlows
from .oauth_flow import OAuthFlow as OAuthFlow
from .security_requirement import SecurityRequirement as SecurityRequirement
>>>>>>> 9bacd81d


# resolve forward references
Encoding.update_forward_refs(Header=Header)
Schema.update_forward_refs()<|MERGE_RESOLUTION|>--- conflicted
+++ resolved
@@ -6,38 +6,6 @@
 https://github.com/OAI/OpenAPI-Specification/blob/master/versions/3.0.3.md#table-of-contents
 """
 
-<<<<<<< HEAD
-from .open_api import OpenAPI
-from .info import Info
-from .contact import Contact
-from .license import License
-from .server import Server
-from .server_variable import ServerVariable
-from .components import Components
-from .paths import Paths
-from .path_item import PathItem
-from .operation import Operation
-from .external_documentation import ExternalDocumentation
-from .parameter import Parameter, ParameterLocation
-from .request_body import RequestBody
-from .media_type import MediaType
-from .encoding import Encoding
-from .responses import Responses
-from .response import Response
-from .callback import Callback
-from .example import Example
-from .link import Link
-from .header import Header
-from .tag import Tag
-from .reference import Reference
-from .schema import Schema
-from .discriminator import Discriminator
-from .xml import XML
-from .security_scheme import SecurityScheme
-from .oauth_flows import OAuthFlows
-from .oauth_flow import OAuthFlow
-from .security_requirement import SecurityRequirement
-=======
 from .open_api import OpenAPI as OpenAPI
 from .info import Info as Info
 from .contact import Contact as Contact
@@ -49,7 +17,7 @@
 from .path_item import PathItem as PathItem
 from .operation import Operation as Operation
 from .external_documentation import ExternalDocumentation as ExternalDocumentation
-from .parameter import Parameter as Parameter
+from .parameter import Parameter as Parameter, ParameterLocation as ParameterLocation
 from .request_body import RequestBody as RequestBody
 from .media_type import MediaType as MediaType
 from .encoding import Encoding as Encoding
@@ -68,7 +36,6 @@
 from .oauth_flows import OAuthFlows as OAuthFlows
 from .oauth_flow import OAuthFlow as OAuthFlow
 from .security_requirement import SecurityRequirement as SecurityRequirement
->>>>>>> 9bacd81d
 
 
 # resolve forward references
